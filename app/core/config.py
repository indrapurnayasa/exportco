import os
from typing import List
from dotenv import load_dotenv

# Load environment variables from .env file
load_dotenv()

class Settings:
    """Configuration class for the Hackathon Service API"""
    
    # Basic settings
    PROJECT_NAME: str = "Hackathon Service API"
    VERSION: str = "1.0.0"
    DESCRIPTION: str = "API for Hackathon Service"
    API_V1_STR: str = "/api/v1"
    
<<<<<<< HEAD
    # Database settings
    DATABASE_URL: str = os.getenv("DATABASE_URL", "postgresql://maverick:Hackathon2025@101.50.2.59:5432/hackathondb")
=======
    # Database settings - use environment variables
    POSTGRES_DB: str = os.getenv("POSTGRES_DB", "hackathondb")
    POSTGRES_USER: str = os.getenv("POSTGRES_USER", "maverick")
    POSTGRES_PASSWORD: str = os.getenv("POSTGRES_PASSWORD", "Hackathon2025")
    POSTGRES_HOST: str = os.getenv("POSTGRES_HOST", "localhost")
    POSTGRES_PORT: str = os.getenv("POSTGRES_PORT", "5432")
    
    # Construct DATABASE_URL from components
    DATABASE_URL: str = f"postgresql://{POSTGRES_USER}:{POSTGRES_PASSWORD}@{POSTGRES_HOST}:{POSTGRES_PORT}/{POSTGRES_DB}"
>>>>>>> 4e5d07c9
    
    # Production database settings
    DB_POOL_SIZE: int = int(os.getenv("DB_POOL_SIZE", "20"))
    DB_MAX_OVERFLOW: int = int(os.getenv("DB_MAX_OVERFLOW", "30"))
    DB_POOL_TIMEOUT: int = int(os.getenv("DB_POOL_TIMEOUT", "30"))
    DB_POOL_RECYCLE: int = int(os.getenv("DB_POOL_RECYCLE", "3600"))
    
    # CORS settings
    ALLOWED_HOSTS: List[str] = ["*"]
    
    # Security settings
    SECRET_KEY: str = os.getenv("SECRET_KEY", "your-secret-key-here")
    ALGORITHM: str = "HS256"
    ACCESS_TOKEN_EXPIRE_MINUTES: int = 30
    
    # Rate limiting settings
    RATE_LIMIT_REQUESTS: int = int(os.getenv("RATE_LIMIT_REQUESTS", "100"))
    RATE_LIMIT_WINDOW: int = int(os.getenv("RATE_LIMIT_WINDOW", "1"))  # 1 second window
    
    # Cache settings
    CACHE_TTL: int = int(os.getenv("CACHE_TTL", "300"))  # 5 minutes
    CACHE_MAX_SIZE: int = int(os.getenv("CACHE_MAX_SIZE", "1000"))
    
    # Query limits for production - OPTIMIZED FOR VERCEL
    MAX_QUERY_LIMIT: int = int(os.getenv("MAX_QUERY_LIMIT", "1000"))  # Reduced from 10000
    QUERY_TIMEOUT: int = int(os.getenv("QUERY_TIMEOUT", "8"))  # Reduced from 30 to 8 seconds for Vercel
    
    # Logging settings
    LOG_LEVEL: str = os.getenv("LOG_LEVEL", "INFO")
    
    def validate(self):
        """Validate critical settings"""
        # Removed database validation for development
        # Removed SECRET_KEY validation for development
        pass

# Create settings instance
settings = Settings() <|MERGE_RESOLUTION|>--- conflicted
+++ resolved
@@ -14,10 +14,6 @@
     DESCRIPTION: str = "API for Hackathon Service"
     API_V1_STR: str = "/api/v1"
     
-<<<<<<< HEAD
-    # Database settings
-    DATABASE_URL: str = os.getenv("DATABASE_URL", "postgresql://maverick:Hackathon2025@101.50.2.59:5432/hackathondb")
-=======
     # Database settings - use environment variables
     POSTGRES_DB: str = os.getenv("POSTGRES_DB", "hackathondb")
     POSTGRES_USER: str = os.getenv("POSTGRES_USER", "maverick")
@@ -27,7 +23,6 @@
     
     # Construct DATABASE_URL from components
     DATABASE_URL: str = f"postgresql://{POSTGRES_USER}:{POSTGRES_PASSWORD}@{POSTGRES_HOST}:{POSTGRES_PORT}/{POSTGRES_DB}"
->>>>>>> 4e5d07c9
     
     # Production database settings
     DB_POOL_SIZE: int = int(os.getenv("DB_POOL_SIZE", "20"))
